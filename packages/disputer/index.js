--- conflicted
+++ resolved
@@ -19,11 +19,7 @@
   waitForLogger,
   createReferencePriceFeedForFinancialContract,
   setAllowance,
-<<<<<<< HEAD
-  DSProxyManager
-=======
   DSProxyManager,
->>>>>>> cfd4b430
 } = require("@uma/financial-templates-lib");
 
 // Truffle contracts.
@@ -51,11 +47,7 @@
   priceFeedConfig,
   disputerConfig,
   disputerOverridePrice,
-<<<<<<< HEAD
-  proxyTransactionWrapperConfig
-=======
   proxyTransactionWrapperConfig,
->>>>>>> cfd4b430
 }) {
   try {
     const getTime = () => Math.round(new Date().getTime() / 1000);
@@ -166,11 +158,7 @@
         dsProxyFactoryAddress:
           proxyTransactionWrapperConfig?.dsProxyFactoryAddress || getAddress("DSProxyFactory", networkId),
         dsProxyFactoryAbi: getAbi("DSProxyFactory"),
-<<<<<<< HEAD
-        dsProxyAbi: getAbi("DSProxy")
-=======
         dsProxyAbi: getAbi("DSProxy"),
->>>>>>> cfd4b430
       });
 
       // Load in an existing DSProxy for the account EOA if one already exists or create a new one for the user.
@@ -183,11 +171,7 @@
       gasEstimator,
       account: accounts[0],
       dsProxyManager,
-<<<<<<< HEAD
-      proxyTransactionWrapperConfig
-=======
       proxyTransactionWrapperConfig,
->>>>>>> cfd4b430
     });
 
     const disputer = new Disputer({
@@ -309,23 +293,13 @@
       // If there is a dsproxy config, the bot can be configured to send transactions via a smart contract wallet (DSProxy).
       // This enables the bot to preform swap, dispute, enabling a single reserve currency.
       // Note that the DSProxy will be deployed on the first run of the bot. Subsequent runs will re-use the proxy. example:
-<<<<<<< HEAD
       // { "useDsProxyToDispute": "true", If enabled, the bot will send disputes via a DSProxy.
       //  "dsProxyFactoryAddress": "0x123..." -> Will default to an UMA deployed version if non provided.
       // "disputerReserveCurrencyAddress": "0x123..." -> currency DSProxy will trade from when disputing.
       // "uniswapRouterAddress": "0x123..." -> uniswap router address to enable reserve trading. Defaults to mainnet router.
       // "maxReserverTokenSpent": "10000000000"} -> max amount to spend in reserve currency. Scaled by reserve currency
       //      decimals. defaults to MAX_UINT (no limit).
-      proxyTransactionWrapperConfig: process.env.DSPROXY_CONFIG ? JSON.parse(process.env.DSPROXY_CONFIG) : {}
-=======
-      // { "useDsProxyToLiquidate": "true", If enabled, the bot will send liquidations via a DSProxy.
-      //  "dsProxyFactoryAddress": "0x123..." -> Will default to an UMA deployed version if non provided.
-      // "disputerReserveCurrencyAddress": "0x123..." -> currency DSProxy will trade from when liquidating.
-      // "uniswapRouterAddress": "0x123..." -> uniswap router address to enable reserve trading. Defaults to mainnet router.
-      // "maxReserverTokenSpent": "10000000000"} -> max amount to spend in reserve currency. scaled by reserve currency
-      //      decimals. defaults to MAX_UINT (no limit).
       proxyTransactionWrapperConfig: process.env.DSPROXY_CONFIG ? JSON.parse(process.env.DSPROXY_CONFIG) : {},
->>>>>>> cfd4b430
     };
 
     await run({ logger: Logger, web3: getWeb3(), ...executionParameters });
