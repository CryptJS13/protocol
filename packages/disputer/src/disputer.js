const {
  PostWithdrawLiquidationRewardsStatusTranslations,
  createObjectFromDefaultProps,
  runTransaction,
} = require("@uma/common");

class Disputer {
  /**
   * @notice Constructs new Disputer bot.
   * @param {Object} logger Winston module used to send logs.
   * @param {Object} financialContractClient Module used to query Financial Contract information on-chain.
   * @param {Object} proxyTransactionWrapper Module enable the disputer to send transactions via a DSProxy.
   * @param {Object} gasEstimator Module used to estimate optimal gas price with which to send txns.
   * @param {Object} priceFeed Module used to get the current or historical token price.
   * @param {String} account Ethereum account from which to send txns.
   * @param {Object} financialContractProps Contains Financial Contract contract state data. Expected:
   *      { priceIdentifier: hex("ETH/BTC") }
   * @param {Object} [disputerConfig] Contains fields with which constructor will attempt to override defaults.
   */
  constructor({
    logger,
    financialContractClient,
    proxyTransactionWrapper,
    gasEstimator,
    priceFeed,
    account,
    financialContractProps,
    disputerConfig,
  }) {
    this.logger = logger;
    this.account = account;

    this.proxyTransactionWrapper = proxyTransactionWrapper;

    // Expiring multiparty contract to read contract state
    this.financialContractClient = financialContractClient;
    this.web3 = this.financialContractClient.web3;

    // Gas Estimator to calculate the current Fast gas rate
    this.gasEstimator = gasEstimator;

    // Price feed to compute the token price.
    this.priceFeed = priceFeed;

    // Instance of the expiring multiparty to perform on-chain disputes
    this.financialContract = this.financialContractClient.financialContract;

    this.financialContractIdentifier = financialContractProps.priceIdentifier;

    // Helper functions from web3.
    this.fromWei = this.web3.utils.fromWei;
    this.toBN = this.web3.utils.toBN;
    this.utf8ToHex = this.web3.utils.utf8ToHex;

    // Multiplier applied to Truffle's estimated gas limit for a transaction to send.
    this.GAS_LIMIT_BUFFER = 1.25;

    // Default config settings. Disputer deployer can override these settings by passing in new
    // values via the `disputerConfig` input object. The `isValid` property is a function that should be called
    // before resetting any config settings. `isValid` must return a Boolean.
    const defaultConfig = {
      disputeDelay: {
        // `disputeDelay`: Amount of time to wait after the request timestamp of the liquidation to be disputed.
        // This makes the reading of the historical price more reliable. Denominated in seconds.
        value: 60,
        isValid: (x) => {
          return x >= 0;
        },
      },
      txnGasLimit: {
        // `txnGasLimit`: Gas limit to set for sending on-chain transactions.
        value: 9000000, // Can see recent averages here: https://etherscan.io/chart/gaslimit
        isValid: (x) => {
          return x >= 6000000 && x < 15000000;
        },
      },
      contractType: {
        value: undefined,
        isValid: (x) => {
          return x === "ExpiringMultiParty" || x === "Perpetual";
        },
      },
      contractVersion: {
        value: undefined,
        isValid: (x) => {
          return x === "1.2.0" || x === "1.2.1" || x === "1.2.2" || x === "2.0.1";
        },
      },
    };

    // Validate and set config settings to class state.
    Object.assign(this, createObjectFromDefaultProps(disputerConfig, defaultConfig));

    // These EMP versions have different "LiquidationWithdrawn" event parameters that we need to handle.
    this.isLegacyEmpVersion = Boolean(
      this.contractVersion === "1.2.0" || this.contractVersion === "1.2.1" || this.contractVersion === "1.2.2"
    );
  }

  // Update the client and gasEstimator clients.
  async update() {
    await Promise.all([this.financialContractClient.update(), this.gasEstimator.update(), this.priceFeed.update()]);
  }

  // Queries disputable liquidations and disputes any that were incorrectly liquidated. If `disputerOverridePrice` is
  // provided then the disputer will ignore the price feed and use the override price instead for all undisputed liquidations.
  async dispute(disputerOverridePrice) {
    this.logger.debug({
      at: "Disputer",
      message: "Checking for any disputable liquidations",
    });

    // Get the latest disputable liquidations from the client.
    const undisputedLiquidations = this.financialContractClient.getUndisputedLiquidations();
    const disputableLiquidationsWithPrices = (
      await Promise.all(
        undisputedLiquidations.map(async (liquidation) => {
          // If liquidation time is before the price feed's lookback window, then we can skip this liquidation
          // because we will not be able to get a historical price. If a dispute override price is provided then
          // we can ignore this check.
          const liquidationTime = parseInt(liquidation.liquidationTime.toString());
          const historicalLookbackWindow =
            Number(this.priceFeed.getLastUpdateTime()) - Number(this.priceFeed.getLookback());
          if (!disputerOverridePrice && liquidationTime < historicalLookbackWindow) {
            this.logger.debug({
              at: "Disputer",
              message: "Cannot dispute: liquidation time before earliest price feed historical timestamp",
              liquidationTime,
              historicalLookbackWindow,
            });
            return null;
          }

          // If an override is provided, use that price. Else, get the historic price at the liquidation time.
          let price;
          if (disputerOverridePrice) {
            price = this.toBN(disputerOverridePrice);
          } else {
            try {
              price = await this.priceFeed.getHistoricalPrice(liquidationTime);
            } catch (error) {
              this.logger.error({
                at: "Disputer",
                message: "Cannot dispute: price feed returned invalid value",
                error,
              });
            }
          }
          // Price is available, use it to determine if the liquidation is disputable
          if (
            price &&
            this.financialContractClient.isDisputable(liquidation, price) &&
            this.financialContractClient.getLastUpdateTime() >= Number(liquidationTime) + this.disputeDelay
          ) {
            this.logger.debug({
              at: "Disputer",
              message: "Detected a disputable liquidation",
              price: price.toString(),
<<<<<<< HEAD
              liquidation: liquidation,
=======
              liquidation: JSON.stringify(liquidation),
>>>>>>> cfd4b430
            });
            return { ...liquidation, price: price.toString() };
          }

          return null;
        })
      )
    ).filter((liquidation) => liquidation !== null);

    if (disputableLiquidationsWithPrices.length === 0) {
      this.logger.debug({
        at: "Disputer",
        message: "No disputable liquidations",
      });
      return;
    }

    for (const disputeableLiquidation of disputableLiquidationsWithPrices) {
<<<<<<< HEAD
      const disputeArgs = [disputeableLiquidation.id, disputeableLiquidation.sponsor];

=======
>>>>>>> cfd4b430
      this.logger.debug({
        at: "Disputer",
        message: "Disputing liquidation",
        liquidation: disputeableLiquidation,
      });

      // Submit the dispute transaction. This will use the DSProxy if configured or will send the tx with the unlocked EOA.
<<<<<<< HEAD
      const logResult = await this.proxyTransactionWrapper.submitDisputeTransaction(disputeArgs);
=======
      const logResult = await this.proxyTransactionWrapper.submitDisputeTransaction([
        disputeableLiquidation.id,
        disputeableLiquidation.sponsor,
      ]);
>>>>>>> cfd4b430

      if (logResult instanceof Error || !logResult)
        this.logger.error({
          at: "Disputer",
          message:
            logResult.type === "call"
              ? "Cannot dispute liquidation: not enough collateral (or large enough approval) to initiate dispute✋"
              : "Failed to dispute liquidation🚨",
          liquidation: disputeableLiquidation,
          logResult,
        });
      else
        this.logger.info({
          at: "Disputer",
          message: "Liquidation has been disputed!👮‍♂️",
          liquidation: disputeableLiquidation,
          logResult,
        });
    }
  }

  // Queries ongoing disputes and attempts to withdraw any pending rewards from them.
  async withdrawRewards() {
    this.logger.debug({
      at: "Disputer",
      message: "Checking for disputed liquidations that may have resolved",
    });

    // The disputer address is either the DSProxy (if using a DSProxy to dispute) or the unlocked account.
    const disputerAddress = this.proxyTransactionWrapper.useDsProxyToDispute
      ? this.proxyTransactionWrapper.dsProxyManager.getDSProxyAddress()
      : this.account;

    // Can only derive rewards from disputed liquidations that this account disputed.
    const disputedLiquidations = this.financialContractClient
      .getDisputedLiquidations()
<<<<<<< HEAD
      .filter((liquidation) => liquidation.disputer === disputerAddress);
=======
      .filter((liquidation) => liquidation.disputer === this.account);
>>>>>>> cfd4b430

    if (disputedLiquidations.length === 0) {
      this.logger.debug({
        at: "Disputer",
        message: "No withdrawable disputes",
<<<<<<< HEAD
      });
      return;
    }

    // In legacy versions of the EMP, withdrawing needs to be done by a party involved in the liquidation (i.e liquidator,
    // sponsor or disputer). As the disputer is the DSProxy, we would require the ability to send the withdrawal tx
    // directly from the DSProxy to facilitate this. This functionality is not implemented as almost all legacy EMPs expired.
    if (
      this.proxyTransactionWrapper?.useDsProxyToDispute &&
      this.isLegacyEmpVersion &&
      disputedLiquidations.length > 0
    ) {
      this.logger.warn({
        at: "Disputer",
        message: "Attempting to withdraw dispute from a legacy EMP🙈",
        details: "This is not supported on legacy with a DSProxy! Please manually withdraw the dispute",
=======
>>>>>>> cfd4b430
      });
      return;
    }

    for (const liquidation of disputedLiquidations) {
      this.logger.debug({
        at: "Disputer",
        message: "Detected a disputed liquidation",
        liquidation: JSON.stringify(liquidation),
      });

      // Construct transaction.
      const withdraw = this.financialContract.methods.withdrawLiquidation(liquidation.id, liquidation.sponsor);

      this.logger.debug({
        at: "Disputer",
        message: "Withdrawing dispute",
        liquidation: liquidation,
      });
      try {
        // Get successful transaction receipt and return value or error.
        const transactionResult = await runTransaction({
          transaction: withdraw,
          config: {
            gasPrice: this.gasEstimator.getCurrentFastPrice(),
            from: this.account,
            nonce: await this.web3.eth.getTransactionCount(this.account),
          },
        });
        let receipt = transactionResult.receipt;
        let logResult = {
          tx: receipt.transactionHash,
          caller: receipt.events.LiquidationWithdrawn.returnValues.caller,
          settlementPrice: receipt.events.LiquidationWithdrawn.returnValues.settlementPrice,
          liquidationStatus:
            PostWithdrawLiquidationRewardsStatusTranslations[
              receipt.events.LiquidationWithdrawn.returnValues.liquidationStatus
            ],
        };
        // In contract version 1.2.2 and below this function returns one value: the amount withdrawn by the function caller.
        // In later versions it returns an object containing all payouts.
        if (this.isLegacyEmpVersion) {
          logResult.withdrawalAmount = receipt.events.LiquidationWithdrawn.returnValues.withdrawalAmount;
        } else {
          logResult.paidToLiquidator = receipt.events.LiquidationWithdrawn.returnValues.paidToLiquidator;
          logResult.paidToDisputer = receipt.events.LiquidationWithdrawn.returnValues.paidToDisputer;
          logResult.paidToSponsor = receipt.events.LiquidationWithdrawn.returnValues.paidToSponsor;
        }
        this.logger.info({
          at: "Disputer",
          message: "Dispute withdrawn🤑",
          liquidation: liquidation,
          liquidationResult: logResult,
        });
      } catch (error) {
        // If the withdrawal simulation fails, then it is likely that the dispute has not resolved yet, and we don't
        // want to emit a high level log about this:
        if (error.type === "call") {
          this.logger.debug({
            at: "Disputer",
            message: "No rewards to withdraw",
            liquidation: liquidation,
          });
        } else {
          const message = "Failed to withdraw dispute rewards🚨";
          this.logger.error({
            at: "Disputer",
            message,
            disputer: this.account,
            liquidation: liquidation,
            error,
          });
        }
        continue;
      }
    }
  }
}

module.exports = {
  Disputer,
};<|MERGE_RESOLUTION|>--- conflicted
+++ resolved
@@ -156,11 +156,7 @@
               at: "Disputer",
               message: "Detected a disputable liquidation",
               price: price.toString(),
-<<<<<<< HEAD
               liquidation: liquidation,
-=======
-              liquidation: JSON.stringify(liquidation),
->>>>>>> cfd4b430
             });
             return { ...liquidation, price: price.toString() };
           }
@@ -179,11 +175,6 @@
     }
 
     for (const disputeableLiquidation of disputableLiquidationsWithPrices) {
-<<<<<<< HEAD
-      const disputeArgs = [disputeableLiquidation.id, disputeableLiquidation.sponsor];
-
-=======
->>>>>>> cfd4b430
       this.logger.debug({
         at: "Disputer",
         message: "Disputing liquidation",
@@ -191,14 +182,10 @@
       });
 
       // Submit the dispute transaction. This will use the DSProxy if configured or will send the tx with the unlocked EOA.
-<<<<<<< HEAD
-      const logResult = await this.proxyTransactionWrapper.submitDisputeTransaction(disputeArgs);
-=======
       const logResult = await this.proxyTransactionWrapper.submitDisputeTransaction([
         disputeableLiquidation.id,
         disputeableLiquidation.sponsor,
       ]);
->>>>>>> cfd4b430
 
       if (logResult instanceof Error || !logResult)
         this.logger.error({
@@ -235,17 +222,12 @@
     // Can only derive rewards from disputed liquidations that this account disputed.
     const disputedLiquidations = this.financialContractClient
       .getDisputedLiquidations()
-<<<<<<< HEAD
       .filter((liquidation) => liquidation.disputer === disputerAddress);
-=======
-      .filter((liquidation) => liquidation.disputer === this.account);
->>>>>>> cfd4b430
 
     if (disputedLiquidations.length === 0) {
       this.logger.debug({
         at: "Disputer",
         message: "No withdrawable disputes",
-<<<<<<< HEAD
       });
       return;
     }
@@ -262,8 +244,6 @@
         at: "Disputer",
         message: "Attempting to withdraw dispute from a legacy EMP🙈",
         details: "This is not supported on legacy with a DSProxy! Please manually withdraw the dispute",
-=======
->>>>>>> cfd4b430
       });
       return;
     }
