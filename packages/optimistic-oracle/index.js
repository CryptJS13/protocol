#!/usr/bin/env node

require("dotenv").config();
const retry = require("async-retry");

const { Logger, waitForLogger, delay, OptimisticOracleClient, GasEstimator } = require("@uma/financial-templates-lib");
const { OptimisticOracleProposer } = require("./src/proposer");

// Contract ABIs and network Addresses.
const { getAbi, getAddress } = require("@uma/core");
const { getWeb3 } = require("@uma/common");

/**
 * @notice Runs strategies that propose and dispute prices for any price identifier serviced by the Optimistic Oracle.
 * @param {Object} logger Module responsible for sending logs.
 * @param {Object} web3 web3.js instance with unlocked wallets used for all on-chain connections.
 * @param {Number} pollingDelay The amount of seconds to wait between iterations. If set to 0 then running in serverless
 *     mode which will exit after the loop.
 * @param {Number} errorRetries The number of times the execution loop will re-try before throwing if an error occurs.
 * @param {Number} errorRetriesTimeout The amount of milliseconds to wait between re-try iterations on failed loops.
<<<<<<< HEAD
 * @param {Object} [optimisticOracleProposerConfig] Configuration to construct the optimistic oracle proposer.
 * @return None or throws an Error.
 */
async function run({ logger, web3, pollingDelay, errorRetries, errorRetriesTimeout, optimisticOracleProposerConfig }) {
=======
 * @param {Object} [commonPriceFeedConfig] Common configuration to pass to all PriceFeeds constructed by proposer.
 * @param {Object} [ooProposerConfig] Configuration to construct the OptimisticOracle proposer.
 * @return None or throws an Error.
 */
async function run({
  logger,
  web3,
  pollingDelay,
  errorRetries,
  errorRetriesTimeout,
  commonPriceFeedConfig,
  ooProposerConfig
}) {
>>>>>>> 3a342da1
  try {
    const [networkId, accounts] = await Promise.all([web3.eth.net.getId(), web3.eth.getAccounts()]);
    const optimisticOracleAddress = getAddress("OptimisticOracle", networkId);
    const votingAddress = getAddress("Voting", networkId);
    // If pollingDelay === 0 then the bot is running in serverless mode and should send a `debug` level log.
    // Else, if running in loop mode (pollingDelay != 0), then it should send a `info` level log.
    logger[pollingDelay === 0 ? "debug" : "info"]({
      at: "OptimisticOracle#index",
      message: "OptimisticOracle proposer started 🌊",
      optimisticOracleAddress,
      pollingDelay,
      errorRetries,
      errorRetriesTimeout,
<<<<<<< HEAD
      optimisticOracleProposerConfig
=======
      commonPriceFeedConfig,
      ooProposerConfig
>>>>>>> 3a342da1
    });

    // Create the OptimisticOracleClient to query on-chain information, GasEstimator to get latest gas prices and an
    // instance of the OO Proposer to respond to price requests and proposals.
    const optimisticOracleClient = new OptimisticOracleClient(
      logger,
      getAbi("OptimisticOracle"),
      getAbi("Voting"),
      web3,
      optimisticOracleAddress,
      votingAddress
    );
    const gasEstimator = new GasEstimator(logger);

    // Construct default price feed config passed to all pricefeeds constructed by the proposer.
    // The proposer needs to query prices for any identifier approved to use the Optimistic Oracle,
    // so a new pricefeed is constructed for each identifier. This `commonPriceFeedConfig` contains
    // properties that are shared across all of these new pricefeeds.
<<<<<<< HEAD
    const defaultPriceFeedConfig = {
      lookback: 7200 // Should we pass in this object and/or its properties as input into the `run()` method?
    };
    const optimisticOracleProposer = new OptimisticOracleProposer({
=======
    const ooProposer = new OptimisticOracleProposer({
>>>>>>> 3a342da1
      logger,
      optimisticOracleClient,
      gasEstimator,
      account: accounts[0],
<<<<<<< HEAD
      defaultPriceFeedConfig,
      optimisticOracleProposerConfig
=======
      commonPriceFeedConfig,
      ooProposerConfig
>>>>>>> 3a342da1
    });

    // Create a execution loop that will run indefinitely (or yield early if in serverless mode)
    for (;;) {
      await retry(
        async () => {
          await optimisticOracleProposer.update();
          await optimisticOracleProposer.sendProposals();
          await optimisticOracleProposer.sendDisputes();
          await optimisticOracleProposer.settleRequests();
          return;
        },
        {
          retries: errorRetries,
          minTimeout: errorRetriesTimeout * 1000, // delay between retries in ms
          randomize: false,
          onRetry: error => {
            logger.debug({
              at: "OptimisticOracle#index",
              message: "An error was thrown in the execution loop - retrying",
              error: typeof error === "string" ? new Error(error) : error
            });
          }
        }
      );
      // If the polling delay is set to 0 then the script will terminate the bot after one full run.
      if (pollingDelay === 0) {
        logger.debug({
          at: "OptimisticOracle#index",
          message: "End of serverless execution loop - terminating process"
        });
        await waitForLogger(logger);
        break;
      }
      logger.debug({
        at: "OptimisticOracle#index",
        message: "End of execution loop - waiting polling delay",
        pollingDelay: `${pollingDelay} (s)`
      });
      await delay(Number(pollingDelay));
    }
  } catch (error) {
    // If any error is thrown, catch it and bubble up to the main try-catch for error processing in the Poll function.
    throw typeof error === "string" ? new Error(error) : error;
  }
}

async function Poll(callback) {
  try {
    // This object is spread when calling the `run` function below. It relies on the object enumeration order and must
    // match the order of parameters defined in the`run` function.
    const executionParameters = {
      // Default to 1 minute delay. If set to 0 in env variables then the script will exit after full execution.
      pollingDelay: process.env.POLLING_DELAY ? Number(process.env.POLLING_DELAY) : 60,
      // Default to 3 re-tries on error within the execution loop.
      errorRetries: process.env.ERROR_RETRIES ? Number(process.env.ERROR_RETRIES) : 5,
      // Default to 10 seconds in between error re-tries.
      errorRetriesTimeout: process.env.ERROR_RETRIES_TIMEOUT ? Number(process.env.ERROR_RETRIES_TIMEOUT) : 10,
      // Common price feed configuration passed along to all those constructed by proposer.
      commonPriceFeedConfig: process.env.COMMON_PRICE_FEED_CONFIG
        ? JSON.parse(process.env.COMMON_PRICE_FEED_CONFIG)
        : { lookback: 7200 },
      // If there is an optimistic oracle config, add it. Else, set to null. Example config:
      // {
      //   "disputePriceErrorPercent":0.05 -> Proposal prices that do not equal the dispute price
      //                                      within this error % will be disputed.
      //                                      e.g. 0.05 implies 5% margin of error.
      //   "txnGasLimit":9000000 -> Gas limit to set for sending on-chain transactions.
      //  }
      optimisticOracleProposerConfig: process.env.OPTIMISTIC_ORACLE_PROPOSER_CONFIG
        ? JSON.parse(process.env.OPTIMISTIC_ORACLE_PROPOSER_CONFIG)
        : {}
    };

    await run({ logger: Logger, web3: getWeb3(), ...executionParameters });
  } catch (error) {
    Logger.error({
      at: "OptimisticOracle#index",
      message: "OO proposer execution error🚨",
      error: typeof error === "string" ? new Error(error) : error
    });
    await waitForLogger(Logger);
    callback(error);
  }
  callback();
}

function nodeCallback(err) {
  if (err) {
    console.error(err);
    process.exit(1);
  } else process.exit(0);
}

// If called directly by node, execute the Poll Function. This lets the script be run as a node process.
if (require.main === module) {
  Poll(nodeCallback)
    .then(() => {})
    .catch(nodeCallback);
}

// Attach this function to the exported function in order to allow the script to be executed through both truffle and a test runner.
Poll.run = run;
module.exports = Poll;<|MERGE_RESOLUTION|>--- conflicted
+++ resolved
@@ -18,14 +18,8 @@
  *     mode which will exit after the loop.
  * @param {Number} errorRetries The number of times the execution loop will re-try before throwing if an error occurs.
  * @param {Number} errorRetriesTimeout The amount of milliseconds to wait between re-try iterations on failed loops.
-<<<<<<< HEAD
- * @param {Object} [optimisticOracleProposerConfig] Configuration to construct the optimistic oracle proposer.
- * @return None or throws an Error.
- */
-async function run({ logger, web3, pollingDelay, errorRetries, errorRetriesTimeout, optimisticOracleProposerConfig }) {
-=======
  * @param {Object} [commonPriceFeedConfig] Common configuration to pass to all PriceFeeds constructed by proposer.
- * @param {Object} [ooProposerConfig] Configuration to construct the OptimisticOracle proposer.
+ * @param {Object} [optimisticOracleProposerConfig] Configuration to construct the OptimisticOracle proposer.
  * @return None or throws an Error.
  */
 async function run({
@@ -35,9 +29,8 @@
   errorRetries,
   errorRetriesTimeout,
   commonPriceFeedConfig,
-  ooProposerConfig
+  optimisticOracleProposerConfig
 }) {
->>>>>>> 3a342da1
   try {
     const [networkId, accounts] = await Promise.all([web3.eth.net.getId(), web3.eth.getAccounts()]);
     const optimisticOracleAddress = getAddress("OptimisticOracle", networkId);
@@ -51,12 +44,8 @@
       pollingDelay,
       errorRetries,
       errorRetriesTimeout,
-<<<<<<< HEAD
+      commonPriceFeedConfig,
       optimisticOracleProposerConfig
-=======
-      commonPriceFeedConfig,
-      ooProposerConfig
->>>>>>> 3a342da1
     });
 
     // Create the OptimisticOracleClient to query on-chain information, GasEstimator to get latest gas prices and an
@@ -75,25 +64,13 @@
     // The proposer needs to query prices for any identifier approved to use the Optimistic Oracle,
     // so a new pricefeed is constructed for each identifier. This `commonPriceFeedConfig` contains
     // properties that are shared across all of these new pricefeeds.
-<<<<<<< HEAD
-    const defaultPriceFeedConfig = {
-      lookback: 7200 // Should we pass in this object and/or its properties as input into the `run()` method?
-    };
     const optimisticOracleProposer = new OptimisticOracleProposer({
-=======
-    const ooProposer = new OptimisticOracleProposer({
->>>>>>> 3a342da1
       logger,
       optimisticOracleClient,
       gasEstimator,
       account: accounts[0],
-<<<<<<< HEAD
-      defaultPriceFeedConfig,
+      commonPriceFeedConfig,
       optimisticOracleProposerConfig
-=======
-      commonPriceFeedConfig,
-      ooProposerConfig
->>>>>>> 3a342da1
     });
 
     // Create a execution loop that will run indefinitely (or yield early if in serverless mode)
