--- conflicted
+++ resolved
@@ -82,23 +82,42 @@
 
     const networker = new Networker(logger);
 
+    // We want to enforce that all pricefeeds return prices in the same precision, so we'll construct one price feed
+    // initially and grab its precision to pass into the other price feeds:
+    const medianizerPriceFeed = await createReferencePriceFeedForEmp(
+      logger,
+      web3,
+      networker,
+      getTime,
+      empAddress,
+      medianizerPriceFeedConfig
+    );
+    const priceFeedDecimals = medianizerPriceFeed.getPriceFeedDecimals();
+
     // 0. Setup EMP and token instances to monitor.
-<<<<<<< HEAD
-    const [networkId, latestBlock, medianizerPriceFeed, tokenPriceFeed, denominatorPriceFeed] = await Promise.all([
+    const [networkId, latestBlock, tokenPriceFeed, denominatorPriceFeed] = await Promise.all([
       web3.eth.net.getId(),
       web3.eth.getBlock("latest"),
-      createReferencePriceFeedForEmp(logger, web3, networker, getTime, empAddress, medianizerPriceFeedConfig),
-      createTokenPriceFeedForEmp(logger, web3, networker, getTime, empAddress, tokenPriceFeedConfig),
+      createTokenPriceFeedForEmp(logger, web3, networker, getTime, empAddress, {
+        ...tokenPriceFeedConfig,
+        priceFeedDecimals
+      }),
       denominatorPriceFeedConfig &&
-        createReferencePriceFeedForEmp(logger, web3, networker, getTime, empAddress, denominatorPriceFeedConfig)
-=======
-    const [networkId, latestBlock, tokenPriceFeed, medianizerPriceFeed] = await Promise.all([
-      web3.eth.net.getId(),
-      web3.eth.getBlock("latest"),
-      createTokenPriceFeedForEmp(logger, web3, networker, getTime, empAddress, tokenPriceFeedConfig),
-      createReferencePriceFeedForEmp(logger, web3, networker, getTime, empAddress, medianizerPriceFeedConfig)
->>>>>>> cdf0e2f3
+        createReferencePriceFeedForEmp(logger, web3, networker, getTime, empAddress, {
+          ...denominatorPriceFeedConfig,
+          priceFeedDecimals
+        })
     ]);
+
+    // All of the pricefeeds should return prices in the same precision, including the denominator
+    // price feed if it exists.
+    if (
+      medianizerPriceFeed.getPriceFeedDecimals() !== tokenPriceFeed.getPriceFeedDecimals() &&
+      denominatorPriceFeed &&
+      medianizerPriceFeed.getPriceFeedDecimals() !== denominatorPriceFeed.getPriceFeedDecimals()
+    ) {
+      throw new Error("Pricefeed decimals are not uniform");
+    }
 
     if (!medianizerPriceFeed || !tokenPriceFeed) {
       throw new Error("Price feed config is invalid");
@@ -128,7 +147,7 @@
       syntheticSymbol,
       collateralDecimals: Number(collateralDecimals),
       syntheticDecimals: Number(syntheticDecimals),
-      priceFeedDecimals: Number(medianizerPriceFeed.getPriceFeedDecimals()), // medianized feed returns the expected market price.
+      priceFeedDecimals,
       priceIdentifier: hexToUtf8(priceIdentifier),
       networkId
     };
@@ -211,9 +230,9 @@
         async () => {
           // Update all client and price feeds.
           await Promise.all([
-            empClient.update(),
-            empEventClient.update(),
-            tokenBalanceClient.update(),
+            // empClient.update(),
+            // empEventClient.update(),
+            // tokenBalanceClient.update(),
             medianizerPriceFeed.update(),
             tokenPriceFeed.update(),
             denominatorPriceFeed && denominatorPriceFeed.update()
