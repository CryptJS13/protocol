--- conflicted
+++ resolved
@@ -110,7 +110,6 @@
       config.twapLength,
       config.poolDecimals,
       config.decimals // This defaults to 18 unless supplied by user
-<<<<<<< HEAD
     );
   } else if (config.type === "basketspread") {
     const requiredFields = ["baselinePriceFeeds", "experimentalPriceFeeds", "denominatorPriceFeed"];
@@ -140,8 +139,6 @@
       experimentalPriceFeeds,
       denominatorPriceFeed,
       config.decimals // This defaults to 18 unless supplied by user
-=======
->>>>>>> c6eb413e
     );
   }
 
