const lodash = require("lodash");
const assert = require("assert");
<<<<<<< HEAD
const { averageBlockTimeSeconds } = require("@uma/common");
=======
const { averageBlockTimeSeconds, MAX_SAFE_JS_INT } = require("@uma/common");
>>>>>>> c6eb413e

// Downloads blocks and caches them for certain time into the past.
// Allows some in memory searches to go from timestamp to block number.
// Use blocks parameter to optionally insert prefilled cache of blocks.
// Block array is sorted from oldest to newest (smallest timestamp => newest timestamp)
exports.BlockHistory = (getBlock, blocks = []) => {
  assert(getBlock, "requires getBlock(number) function");

  // Check if we have downloaded a block by number
  function has(number) {
    return blocks.find(block => block.number === number);
  }

  function latest() {
    return blocks[blocks.length - 1];
  }

  // Used internally, but will insert a block into cache sorted by timestamp
  function insert(block) {
    const index = lodash.sortedIndexBy(blocks, block, "timestamp");
    blocks.splice(index, 0, block);
    return blocks;
  }

  // Gets block equal to or newer (larger) than timestamp
  function getClosestAfter(timestamp) {
    // this gaurantees you will get the index of the block you need to insert before
    // or in other words the next block older than timestamp
    const index = lodash.sortedIndexBy(blocks, { timestamp }, "timestamp");
    return blocks[index];
  }

  // Gets block equal to or older (lower) than timestamp
  function getClosestBefore(timestamp) {
    const index = lodash.sortedIndexBy(blocks, { timestamp }, "timestamp");
    // need to check for an exact match in this case, otherwise go to the older block
    if (blocks[index] && blocks[index].timestamp === timestamp) return blocks[index];
    return blocks[index - 1];
  }

  // Main call to update cache, will take care of fetching all blocks, caching and pruning cache.
<<<<<<< HEAD
  async function update(lookback, now) {
=======
  async function update(lookback, now, bufferBlockLength = 50) {
>>>>>>> c6eb413e
    assert(lookback >= 0, "requires lookback in seconds");
    assert(now >= 0, "requires current time");

    // Note, we make an informed approximation about the block height that corresponds to the earliest timestamp,
    // this allows us to query all block heights from this early number to the current number in parallel, instead of
    // having to traverse backwards sequentially from the current number to this early number.
    const latestBlock = await getBlock();
    const latestBlockHeight = latestBlock.number;
<<<<<<< HEAD
    // Add 50 block height buffer just to be safe, and if the result is negative then set it to 0. On a test network it
    // is possible for the `earliestBlockHeight` to be negative.
    const earliestBlockHeight = Math.max(
      0,
      latestBlockHeight - Math.floor(lookback / (await averageBlockTimeSeconds())) - 50
=======
    // Add a conservative block height buffer so that we capture all of the blocks within the lookback window,
    // and if the result is negative then set it to 0. On a test network it is possible for the `earliestBlockHeight`
    // to be negative.
    const earliestBlockHeight = Math.max(
      0,
      latestBlockHeight - Math.floor(lookback / (await averageBlockTimeSeconds())) - bufferBlockLength
>>>>>>> c6eb413e
    );

    // Push all getBlock() promises into an array to execute in parallel
    const getBlockPromises = [];
    for (let i = earliestBlockHeight; i <= latestBlockHeight; i++) {
      getBlockPromises.push(getBlock(i));
    }
    const result = await Promise.all(getBlockPromises);

    // Insert all blocks into cache whose timestamp is equal to or greater than (now-lookback).
    result.map(_block => {
      if (_block.timestamp >= now - lookback) {
        insert(_block);
      }
    });
    return result;
  }

  // Return all blocks in cache
  function listBlocks() {
    return blocks;
  }

  return {
    // Public main API
    update,
    getClosestBefore,
    getClosestAfter,
    // Private, but can use as needed
    has,
    insert,
    listBlocks,
    latest
  };
};

// Given a price function which uses block numbers to get price,
// this creates a cache of prices to allow you to search by block timestamp
// This data does not get pruned since its extremely minimal, just [timestamp]:price
exports.PriceHistory = (getPrice, prices = {}) => {
  assert(getPrice, "requires getPrice(blockNumber) function");

  // Get the latest known price from current block
  function currentPrice() {
    const result = list().reduce((result, [timestamp, price]) => {
      // this conversion needs to happen since timestamp will be strings for object keys
      timestamp = Number(timestamp);
      if (result.price === undefined || result.price === null) return { timestamp, price };
      if (result.timestamp < timestamp) return { timestamp, price };
      return result;
    }, {});
    return result.price;
  }

  // set price at time
  function set(timestamp, price) {
    assert(timestamp >= 0, "requires timestamp in seconds");
    prices[timestamp] = price;
    return price;
  }

  // Get a price at a timestamp. Timestamp must be exact. Use in conjunction with blockHistory.
  function get(timestamp) {
    assert(timestamp >= 0, "requires timestamp in seconds");
    assert(has(timestamp), "no price for that timestamp, use block timestamp");
    return prices[timestamp];
  }

  // Get prices between two timestamps. End time defaults to now.
  function getBetween(start, end = Date.now()) {
    assert(start <= end, "Start time must be less than end time");
    return Object.keys(prices)
      .filter(timestamp => timestamp <= end && timestamp >= start)
      .map(key => prices[key]);
  }

  // Check if price exists at a timestamp
  function has(timestamp) {
    return prices[timestamp] !== undefined;
  }

  // Update price for block unless a price exists already
  async function update(block = {}) {
    assert(block.timestamp >= 0, "requires block with timestamp");
    assert(block.number >= 0, "requires block with number");
    if (has(block.timestamp)) return get(block.timestamp);
    const price = await getPrice(block.number);
    if (price !== undefined && price !== null) {
      // Only add prices to history that are non-null.
      return set(block.timestamp, price);
    }
  }

  // List all prices in format [ [ timestamp, price] ]
  function list() {
    return Object.entries(prices);
  }

  return {
    // Public main api
    currentPrice,
    getBetween,
    get,
    // Private but can use if needed
    has,
    set,
    update,
    list
  };
};

// Given a list of price events in chronological order [timestamp, price] and a time window, returns the time-weighted
// average price.
exports.computeTWAP = (events, startTime, endTime, startingPriceSum) => {
  // Add fake element that's far in the future to the end of the array to simplify TWAP calculation.
  events.push([MAX_SAFE_JS_INT, null]);

  let lastPrice = null;
  let lastTime = null;
  let priceSum = startingPriceSum;
  let timeSum = 0;
  for (const event of events) {
    // Because the price window goes up until the next event, computation cannot start until event 2.
    if (lastTime && lastPrice) {
      const startWindow = Math.max(lastTime, startTime);
      const endWindow = Math.min(event[0], endTime);
      const windowLength = Math.max(endWindow - startWindow, 0);
      priceSum = priceSum.add(lastPrice.muln(windowLength));
      timeSum += windowLength;
    }

    // If first event is later than end time, return null
    if (event[0] > endTime) {
      break;
    }

    // events are in the shape: [timestamp, price]
    lastPrice = event[1];
    lastTime = event[0];
  }

  if (timeSum === 0) {
    return null;
  }

  return priceSum.divn(timeSum);
};<|MERGE_RESOLUTION|>--- conflicted
+++ resolved
@@ -1,10 +1,6 @@
 const lodash = require("lodash");
 const assert = require("assert");
-<<<<<<< HEAD
-const { averageBlockTimeSeconds } = require("@uma/common");
-=======
 const { averageBlockTimeSeconds, MAX_SAFE_JS_INT } = require("@uma/common");
->>>>>>> c6eb413e
 
 // Downloads blocks and caches them for certain time into the past.
 // Allows some in memory searches to go from timestamp to block number.
@@ -46,11 +42,7 @@
   }
 
   // Main call to update cache, will take care of fetching all blocks, caching and pruning cache.
-<<<<<<< HEAD
-  async function update(lookback, now) {
-=======
   async function update(lookback, now, bufferBlockLength = 50) {
->>>>>>> c6eb413e
     assert(lookback >= 0, "requires lookback in seconds");
     assert(now >= 0, "requires current time");
 
@@ -59,20 +51,12 @@
     // having to traverse backwards sequentially from the current number to this early number.
     const latestBlock = await getBlock();
     const latestBlockHeight = latestBlock.number;
-<<<<<<< HEAD
-    // Add 50 block height buffer just to be safe, and if the result is negative then set it to 0. On a test network it
-    // is possible for the `earliestBlockHeight` to be negative.
-    const earliestBlockHeight = Math.max(
-      0,
-      latestBlockHeight - Math.floor(lookback / (await averageBlockTimeSeconds())) - 50
-=======
     // Add a conservative block height buffer so that we capture all of the blocks within the lookback window,
     // and if the result is negative then set it to 0. On a test network it is possible for the `earliestBlockHeight`
     // to be negative.
     const earliestBlockHeight = Math.max(
       0,
       latestBlockHeight - Math.floor(lookback / (await averageBlockTimeSeconds())) - bufferBlockLength
->>>>>>> c6eb413e
     );
 
     // Push all getBlock() promises into an array to execute in parallel
