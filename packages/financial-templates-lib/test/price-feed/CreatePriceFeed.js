--- conflicted
+++ resolved
@@ -39,7 +39,6 @@
 const sinon = require("sinon");
 
 const { ZERO_ADDRESS, interfaceName } = require("@uma/common");
-const { ForexDailyPriceFeed } = require("../../src/price-feed/ForexDailyPriceFeed");
 
 contract("CreatePriceFeed.js", function(accounts) {
   const { toChecksumAddress, randomHex } = web3.utils;
@@ -818,11 +817,7 @@
     assert.equal(validFallbackFeed.priceFeeds[0].lookback, lookbackOverride);
   });
 
-<<<<<<< HEAD
-  it("Fallback feed cannot have 0 nested feeds to medianize", async function() {
-=======
   it("Fallback feed cannot have 0 nested feeds", async function() {
->>>>>>> be64c987
     const config = {
       type: "fallback",
       apiKey,
@@ -1360,7 +1355,6 @@
       null
     );
   });
-<<<<<<< HEAD
   it("Valid Quandl config", async function() {
     const config = {
       type: "quandl",
@@ -1409,8 +1403,6 @@
       null
     );
   });
-=======
->>>>>>> be64c987
   it("Valid DefiPulse config", async function() {
     const config = {
       type: "defipulse",
