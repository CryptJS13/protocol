--- conflicted
+++ resolved
@@ -45,7 +45,6 @@
   const identifier = "TEST_IDENTIFIER";
   const fundingRateIdentifier = "TEST_FUNDiNG_IDENTIFIER";
 
-<<<<<<< HEAD
   const FinancialContract = getTruffleContract("Perpetual", web3);
   const Finder = getTruffleContract("Finder", web3);
   const IdentifierWhitelist = getTruffleContract("IdentifierWhitelist", web3);
@@ -54,26 +53,11 @@
   const Token = getTruffleContract("ExpandedERC20", web3);
   const SyntheticToken = getTruffleContract("SyntheticToken", web3);
   const Timer = getTruffleContract("Timer", web3);
-  const UniswapMock = getTruffleContract("UniswapMock", web3);
+  const UniswapMock = getTruffleContract("UniswapV2Mock", web3);
   const Store = getTruffleContract("Store", web3);
   const ConfigStore = getTruffleContract("ConfigStore", web3);
   const OptimisticOracle = getTruffleContract("OptimisticOracle", web3);
   const DSProxyFactory = getTruffleContract("DSProxyFactory", web3);
-=======
-  const FinancialContract = getTruffleContract("Perpetual", web3, contractVersion);
-  const Finder = getTruffleContract("Finder", web3, contractVersion);
-  const IdentifierWhitelist = getTruffleContract("IdentifierWhitelist", web3, contractVersion);
-  const AddressWhitelist = getTruffleContract("AddressWhitelist", web3, contractVersion);
-  const MockOracle = getTruffleContract("MockOracle", web3, contractVersion);
-  const Token = getTruffleContract("ExpandedERC20", web3, contractVersion);
-  const SyntheticToken = getTruffleContract("SyntheticToken", web3, contractVersion);
-  const Timer = getTruffleContract("Timer", web3, contractVersion);
-  const UniswapMock = getTruffleContract("UniswapV2Mock", web3, contractVersion);
-  const Store = getTruffleContract("Store", web3, contractVersion);
-  const ConfigStore = getTruffleContract("ConfigStore", web3, contractVersion);
-  const OptimisticOracle = getTruffleContract("OptimisticOracle", web3, contractVersion);
-  const DSProxyFactory = getTruffleContract("DSProxyFactory", web3, "latest");
->>>>>>> 8e5cfd6f
 
   after(async function() {
     process.env = originalEnv;
