--- conflicted
+++ resolved
@@ -14,13 +14,9 @@
     "@uniswap/lib": "4.0.1-alpha",
     "@uniswap/v2-core": "1.0.0",
     "@uniswap/v2-periphery": "1.1.0-beta.0",
-<<<<<<< HEAD
-    "@uniswap/v3-core": "^1.0.0-rc.1",
     "@uniswap/v3-periphery": "^1.0.0-beta.19",
     "decimal.js": "^10.2.1"
-=======
     "@uniswap/v3-core": "^1.0.0-rc.2"
->>>>>>> 34272880
   },
   "devDependencies": {
     "@awaitjs/express": "^0.3.0",
