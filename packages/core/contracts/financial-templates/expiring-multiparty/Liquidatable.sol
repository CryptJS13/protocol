// SPDX-License-Identifier: AGPL-3.0-only
pragma solidity ^0.6.0;
pragma experimental ABIEncoderV2;

import "@openzeppelin/contracts/math/SafeMath.sol";
import "@openzeppelin/contracts/token/ERC20/SafeERC20.sol";

import "./PricelessPositionManager.sol";

import "../../common/implementation/FixedPoint.sol";

/**
 * @title Liquidatable
 * @notice Adds logic to a position-managing contract that enables callers to liquidate an undercollateralized position.
 * @dev The liquidation has a liveness period before expiring successfully, during which someone can "dispute" the
 * liquidation, which sends a price request to the relevant Oracle to settle the final collateralization ratio based on
 * a DVM price. The contract enforces dispute rewards in order to incentivize disputers to correctly dispute false
 * liquidations and compensate position sponsors who had their position incorrectly liquidated. Importantly, a
 * prospective disputer must deposit a dispute bond that they can lose in the case of an unsuccessful dispute.
 */
contract Liquidatable is PricelessPositionManager {
    using FixedPoint for FixedPoint.Unsigned;
    using SafeMath for uint256;
    using SafeERC20 for IERC20;

    /****************************************
     *     LIQUIDATION DATA STRUCTURES      *
     ****************************************/

    // Because of the check in withdrawable(), the order of these enum values should not change.
    enum Status { Uninitialized, PreDispute, PendingDispute, DisputeSucceeded, DisputeFailed }

    struct LiquidationData {
        // Following variables set upon creation of liquidation:
        address sponsor; // Address of the liquidated position's sponsor
        address liquidator; // Address who created this liquidation
        Status state; // Liquidated (and expired or not), Pending a Dispute, or Dispute has resolved
        uint256 liquidationTime; // Time when liquidation is initiated, needed to get price from Oracle
        // Following variables determined by the position that is being liquidated:
        FixedPoint.Unsigned tokensOutstanding; // Synthetic tokens required to be burned by liquidator to initiate dispute
        FixedPoint.Unsigned lockedCollateral; // Collateral locked by contract and released upon expiry or post-dispute
        // Amount of collateral being liquidated, which could be different from
        // lockedCollateral if there were pending withdrawals at the time of liquidation
        FixedPoint.Unsigned liquidatedCollateral;
        // Unit value (starts at 1) that is used to track the fees per unit of collateral over the course of the liquidation.
        FixedPoint.Unsigned rawUnitCollateral;
        // Following variable set upon initiation of a dispute:
        address disputer; // Person who is disputing a liquidation
        // Following variable set upon a resolution of a dispute:
        FixedPoint.Unsigned settlementPrice; // Final price as determined by an Oracle following a dispute
        FixedPoint.Unsigned finalFee;
    }

    // Define the contract's constructor parameters as a struct to enable more variables to be specified.
    // This is required to enable more params, over and above Solidity's limits.
    struct ConstructorParams {
        // Params for PricelessPositionManager only.
        uint256 expirationTimestamp;
        uint256 withdrawalLiveness;
        address collateralAddress;
        address tokenAddress;
        address finderAddress;
        address timerAddress;
        address excessTokenBeneficiary;
        address financialProductLibraryAddress;
        bytes32 priceFeedIdentifier;
        FixedPoint.Unsigned minSponsorTokens;
        // Params specifically for Liquidatable.
        uint256 liquidationLiveness;
        FixedPoint.Unsigned collateralRequirement;
        FixedPoint.Unsigned disputeBondPct;
        FixedPoint.Unsigned sponsorDisputeRewardPct;
        FixedPoint.Unsigned disputerDisputeRewardPct;
    }

    // This struct is used in the `withdrawLiquidation` method that disperses liquidation and dispute rewards.
    // `payToX` stores the total collateral to withdraw from the contract to pay X. This value might differ
    // from `paidToX` due to precision loss between accounting for the `rawCollateral` versus the
    // fee-adjusted collateral. These variables are stored within a struct to avoid the stack too deep error.
    struct RewardsData {
        FixedPoint.Unsigned payToSponsor;
        FixedPoint.Unsigned payToLiquidator;
        FixedPoint.Unsigned payToDisputer;
        FixedPoint.Unsigned paidToSponsor;
        FixedPoint.Unsigned paidToLiquidator;
        FixedPoint.Unsigned paidToDisputer;
    }

    // Liquidations are unique by ID per sponsor
    mapping(address => LiquidationData[]) public liquidations;

    // Total collateral in liquidation.
    FixedPoint.Unsigned public rawLiquidationCollateral;

    // Immutable contract parameters:
    // Amount of time for pending liquidation before expiry.
    // !!Note: The lower the liquidation liveness value, the more risk incurred by sponsors.
    //       Extremely low liveness values increase the chance that opportunistic invalid liquidations
    //       expire without dispute, thereby decreasing the usability for sponsors and increasing the risk
    //       for the contract as a whole. An insolvent contract is extremely risky for any sponsor or synthetic
    //       token holder for the contract.
    uint256 public liquidationLiveness;
    // Required collateral:TRV ratio for a position to be considered sufficiently collateralized.
    FixedPoint.Unsigned public collateralRequirement;
    // Percent of a Liquidation/Position's lockedCollateral to be deposited by a potential disputer
    // Represented as a multiplier, for example 1.5e18 = "150%" and 0.05e18 = "5%"
    FixedPoint.Unsigned public disputeBondPct;
    // Percent of oraclePrice paid to sponsor in the Disputed state (i.e. following a successful dispute)
    // Represented as a multiplier, see above.
    FixedPoint.Unsigned public sponsorDisputeRewardPct;
    // Percent of oraclePrice paid to disputer in the Disputed state (i.e. following a successful dispute)
    // Represented as a multiplier, see above.
    FixedPoint.Unsigned public disputerDisputeRewardPct;

    /****************************************
     *                EVENTS                *
     ****************************************/

    event LiquidationCreated(
        address indexed sponsor,
        address indexed liquidator,
        uint256 indexed liquidationId,
        uint256 tokensOutstanding,
        uint256 lockedCollateral,
        uint256 liquidatedCollateral,
        uint256 liquidationTime
    );
    event LiquidationDisputed(
        address indexed sponsor,
        address indexed liquidator,
        address indexed disputer,
        uint256 liquidationId,
        uint256 disputeBondAmount
    );
    event DisputeSettled(
        address indexed caller,
        address indexed sponsor,
        address indexed liquidator,
        address disputer,
        uint256 liquidationId,
        bool disputeSucceeded
    );
    event LiquidationWithdrawn(
        address indexed caller,
        uint256 paidToLiquidator,
        uint256 paidToDisputer,
        uint256 paidToSponsor,
        Status indexed liquidationStatus,
        uint256 settlementPrice
    );

    /****************************************
     *              MODIFIERS               *
     ****************************************/

    modifier disputable(uint256 liquidationId, address sponsor) {
        _disputable(liquidationId, sponsor);
        _;
    }

    modifier withdrawable(uint256 liquidationId, address sponsor) {
        _withdrawable(liquidationId, sponsor);
        _;
    }

    /**
     * @notice Constructs the liquidatable contract.
     * @param params struct to define input parameters for construction of Liquidatable. Some params
     * are fed directly into the PricelessPositionManager's constructor within the inheritance tree.
     */
    constructor(ConstructorParams memory params)
        public
        PricelessPositionManager(
            params.expirationTimestamp,
            params.withdrawalLiveness,
            params.collateralAddress,
            params.tokenAddress,
            params.finderAddress,
            params.priceFeedIdentifier,
            params.minSponsorTokens,
            params.timerAddress,
            params.excessTokenBeneficiary,
            params.financialProductLibraryAddress
        )
        nonReentrant()
    {
        require(params.collateralRequirement.isGreaterThan(1), "CR is more than 100%");
        require(
            params.sponsorDisputeRewardPct.add(params.disputerDisputeRewardPct).isLessThan(1),
            "Rewards are more than 100%"
        );

        // Set liquidatable specific variables.
        liquidationLiveness = params.liquidationLiveness;
        collateralRequirement = params.collateralRequirement;
        disputeBondPct = params.disputeBondPct;
        sponsorDisputeRewardPct = params.sponsorDisputeRewardPct;
        disputerDisputeRewardPct = params.disputerDisputeRewardPct;
    }

    /****************************************
     *        LIQUIDATION FUNCTIONS         *
     ****************************************/

    /**
     * @notice Liquidates the sponsor's position if the caller has enough
     * synthetic tokens to retire the position's outstanding tokens. Liquidations above
     * a minimum size also reset an ongoing "slow withdrawal"'s liveness.
     * @dev This method generates an ID that will uniquely identify liquidation for the sponsor. This contract must be
     * approved to spend at least `tokensLiquidated` of `tokenCurrency` and at least `finalFeeBond` of `collateralCurrency`.
     * @dev This contract must have the Burner role for the `tokenCurrency`.
     * @param sponsor address of the sponsor to liquidate.
     * @param minCollateralPerToken abort the liquidation if the position's collateral per token is below this value.
     * @param maxCollateralPerToken abort the liquidation if the position's collateral per token exceeds this value.
     * @param maxTokensToLiquidate max number of tokens to liquidate.
     * @param deadline abort the liquidation if the transaction is mined after this timestamp.
     * @return liquidationId ID of the newly created liquidation.
     * @return tokensLiquidated amount of synthetic tokens removed and liquidated from the `sponsor`'s position.
     * @return finalFeeBond amount of collateral to be posted by liquidator and returned if not disputed successfully.
     */
    function createLiquidation(
        address sponsor,
        FixedPoint.Unsigned calldata minCollateralPerToken,
        FixedPoint.Unsigned calldata maxCollateralPerToken,
        FixedPoint.Unsigned calldata maxTokensToLiquidate,
        uint256 deadline
    )
        external
        fees()
        onlyPreExpiration()
        nonReentrant()
        returns (
            uint256 liquidationId,
            FixedPoint.Unsigned memory tokensLiquidated,
            FixedPoint.Unsigned memory finalFeeBond
        )
    {
        // Check that this transaction was mined pre-deadline.
        require(getCurrentTime() <= deadline, "Mined after deadline");

        // Retrieve Position data for sponsor
        PositionData storage positionToLiquidate = _getPositionData(sponsor);

        tokensLiquidated = FixedPoint.min(maxTokensToLiquidate, positionToLiquidate.tokensOutstanding);
        require(tokensLiquidated.isGreaterThan(0), "Liquidating 0 tokens");

        // Starting values for the Position being liquidated. If withdrawal request amount is > position's collateral,
        // then set this to 0, otherwise set it to (startCollateral - withdrawal request amount).
        FixedPoint.Unsigned memory startCollateral = _getFeeAdjustedCollateral(positionToLiquidate.rawCollateral);
        FixedPoint.Unsigned memory startCollateralNetOfWithdrawal = FixedPoint.fromUnscaledUint(0);
        if (positionToLiquidate.withdrawalRequestAmount.isLessThanOrEqual(startCollateral)) {
            startCollateralNetOfWithdrawal = startCollateral.sub(positionToLiquidate.withdrawalRequestAmount);
        }

        // Scoping to get rid of a stack too deep error.
        {
            FixedPoint.Unsigned memory startTokens = positionToLiquidate.tokensOutstanding;

            // The Position's collateralization ratio must be between [minCollateralPerToken, maxCollateralPerToken].
            // maxCollateralPerToken >= startCollateralNetOfWithdrawal / startTokens.
            require(
                maxCollateralPerToken.mul(startTokens).isGreaterThanOrEqual(startCollateralNetOfWithdrawal),
                "CR is more than max liq. price"
            );
            // minCollateralPerToken >= startCollateralNetOfWithdrawal / startTokens.
            require(
                minCollateralPerToken.mul(startTokens).isLessThanOrEqual(startCollateralNetOfWithdrawal),
                "CR is less than min liq. price"
            );
        }

        // Compute final fee at time of liquidation.
        finalFeeBond = _computeFinalFees();

        // These will be populated within the scope below.
        FixedPoint.Unsigned memory lockedCollateral;
        FixedPoint.Unsigned memory liquidatedCollateral;

        // Scoping to get rid of a stack too deep error.
        {
            FixedPoint.Unsigned memory ratio = tokensLiquidated.div(positionToLiquidate.tokensOutstanding);

            // The actual amount of collateral that gets moved to the liquidation.
            lockedCollateral = startCollateral.mul(ratio);

            // For purposes of disputes, it's actually this liquidatedCollateral value that's used. This value is net of
            // withdrawal requests.
            liquidatedCollateral = startCollateralNetOfWithdrawal.mul(ratio);

            // Part of the withdrawal request is also removed. Ideally:
            // liquidatedCollateral + withdrawalAmountToRemove = lockedCollateral.
            FixedPoint.Unsigned memory withdrawalAmountToRemove =
                positionToLiquidate.withdrawalRequestAmount.mul(ratio);
            _reduceSponsorPosition(sponsor, tokensLiquidated, lockedCollateral, withdrawalAmountToRemove);
        }

        // Add to the global liquidation collateral count.
        _addCollateral(rawLiquidationCollateral, lockedCollateral.add(finalFeeBond));

        // Construct liquidation object.
        // Note: All dispute-related values are zeroed out until a dispute occurs. liquidationId is the index of the new
        // LiquidationData that is pushed into the array, which is equal to the current length of the array pre-push.
        liquidationId = liquidations[sponsor].length;
        liquidations[sponsor].push(
            LiquidationData({
                sponsor: sponsor,
                liquidator: msg.sender,
                state: Status.PreDispute,
                liquidationTime: getCurrentTime(),
                tokensOutstanding: tokensLiquidated,
                lockedCollateral: lockedCollateral,
                liquidatedCollateral: liquidatedCollateral,
                rawUnitCollateral: _convertToRawCollateral(FixedPoint.fromUnscaledUint(1)),
                disputer: address(0),
                settlementPrice: FixedPoint.fromUnscaledUint(0),
                finalFee: finalFeeBond
            })
        );

        // If this liquidation is a subsequent liquidation on the position, and the liquidation size is larger than
        // some "griefing threshold", then re-set the liveness. This enables a liquidation against a withdraw request to be
        // "dragged out" if the position is very large and liquidators need time to gather funds. The griefing threshold
        // is enforced so that liquidations for trivially small # of tokens cannot drag out an honest sponsor's slow withdrawal.

        // We arbitrarily set the "griefing threshold" to `minSponsorTokens` because it is the only parameter
        // denominated in token currency units and we can avoid adding another parameter.
        FixedPoint.Unsigned memory griefingThreshold = minSponsorTokens;
        if (
            positionToLiquidate.withdrawalRequestPassTimestamp > 0 && // The position is undergoing a slow withdrawal.
            positionToLiquidate.withdrawalRequestPassTimestamp > getCurrentTime() && // The slow withdrawal has not yet expired.
            tokensLiquidated.isGreaterThanOrEqual(griefingThreshold) // The liquidated token count is above a "griefing threshold".
        ) {
            positionToLiquidate.withdrawalRequestPassTimestamp = getCurrentTime().add(withdrawalLiveness);
        }

        emit LiquidationCreated(
            sponsor,
            msg.sender,
            liquidationId,
            tokensLiquidated.rawValue,
            lockedCollateral.rawValue,
            liquidatedCollateral.rawValue,
            getCurrentTime()
        );

        // Destroy tokens
        tokenCurrency.safeTransferFrom(msg.sender, address(this), tokensLiquidated.rawValue);
        tokenCurrency.burn(tokensLiquidated.rawValue);

        // Pull final fee from liquidator.
        collateralCurrency.safeTransferFrom(msg.sender, address(this), finalFeeBond.rawValue);
    }

    /**
     * @notice Disputes a liquidation, if the caller has enough collateral to post a dispute bond
     * and pay a fixed final fee charged on each price request.
     * @dev Can only dispute a liquidation before the liquidation expires and if there are no other pending disputes.
     * This contract must be approved to spend at least the dispute bond amount of `collateralCurrency`. This dispute
     * bond amount is calculated from `disputeBondPct` times the collateral in the liquidation.
     * @param liquidationId of the disputed liquidation.
     * @param sponsor the address of the sponsor whose liquidation is being disputed.
     * @return totalPaid amount of collateral charged to disputer (i.e. final fee bond + dispute bond).
     */
    function dispute(uint256 liquidationId, address sponsor)
        external
        disputable(liquidationId, sponsor)
        fees()
        nonReentrant()
        returns (FixedPoint.Unsigned memory totalPaid)
    {
        LiquidationData storage disputedLiquidation = _getLiquidationData(sponsor, liquidationId);

        // Multiply by the unit collateral so the dispute bond is a percentage of the locked collateral after fees.
        FixedPoint.Unsigned memory disputeBondAmount =
            disputedLiquidation.lockedCollateral.mul(disputeBondPct).mul(
                _getFeeAdjustedCollateral(disputedLiquidation.rawUnitCollateral)
            );
        _addCollateral(rawLiquidationCollateral, disputeBondAmount);

        // Request a price from DVM. Liquidation is pending dispute until DVM returns a price.
        disputedLiquidation.state = Status.PendingDispute;
        disputedLiquidation.disputer = msg.sender;

        // Enqueue a request with the DVM.
        _requestOraclePrice(disputedLiquidation.liquidationTime);

        emit LiquidationDisputed(
            sponsor,
            disputedLiquidation.liquidator,
            msg.sender,
            liquidationId,
            disputeBondAmount.rawValue
        );
        totalPaid = disputeBondAmount.add(disputedLiquidation.finalFee);

        // Pay the final fee for requesting price from the DVM.
        _payFinalFees(msg.sender, disputedLiquidation.finalFee);

        // Transfer the dispute bond amount from the caller to this contract.
        collateralCurrency.safeTransferFrom(msg.sender, address(this), disputeBondAmount.rawValue);
    }

    /**
     * @notice After a dispute has settled or after a non-disputed liquidation has expired,
     * anyone can call this method to disperse payments to the sponsor, liquidator, and disdputer.
     * @dev If the dispute SUCCEEDED: the sponsor, liquidator, and disputer are eligible for payment.
     * If the dispute FAILED: only the liquidator can receive payment.
     * This method will revert if rewards have already been dispersed.
     * @param liquidationId uniquely identifies the sponsor's liquidation.
     * @param sponsor address of the sponsor associated with the liquidation.
     * @return data about rewards paid out.
     */
    function withdrawLiquidation(uint256 liquidationId, address sponsor)
        public
        withdrawable(liquidationId, sponsor)
        fees()
        nonReentrant()
        returns (RewardsData memory)
    {
        LiquidationData storage liquidation = _getLiquidationData(sponsor, liquidationId);

        // Settles the liquidation if necessary. This call will revert if the price has not resolved yet.
        _settle(liquidationId, sponsor);

        // Calculate rewards as a function of the TRV.
        // Note: all payouts are scaled by the unit collateral value so all payouts are charged the fees pro rata.
        FixedPoint.Unsigned memory feeAttenuation = _getFeeAdjustedCollateral(liquidation.rawUnitCollateral);
        FixedPoint.Unsigned memory settlementPrice = liquidation.settlementPrice;
        FixedPoint.Unsigned memory tokenRedemptionValue =
            liquidation.tokensOutstanding.mul(settlementPrice).mul(feeAttenuation);
        FixedPoint.Unsigned memory collateral = liquidation.lockedCollateral.mul(feeAttenuation);
        FixedPoint.Unsigned memory disputerDisputeReward = disputerDisputeRewardPct.mul(tokenRedemptionValue);
        FixedPoint.Unsigned memory sponsorDisputeReward = sponsorDisputeRewardPct.mul(tokenRedemptionValue);
        FixedPoint.Unsigned memory disputeBondAmount = collateral.mul(disputeBondPct);
        FixedPoint.Unsigned memory finalFee = liquidation.finalFee.mul(feeAttenuation);

        // There are three main outcome states: either the dispute succeeded, failed or was not updated.
        // Based on the state, different parties of a liquidation receive different amounts.
        // After assigning rewards based on the liquidation status, decrease the total collateral held in this contract
        // by the amount to pay each party. The actual amounts withdrawn might differ if _removeCollateral causes
        // precision loss.
        RewardsData memory rewards;
        if (liquidation.state == Status.DisputeSucceeded) {
<<<<<<< HEAD
            // If the dispute is successful then all three users should receive rewards:

            // Pay DISPUTER: disputer reward + dispute bond + returned final fee
            rewards.payToDisputer = disputerDisputeReward.add(disputeBondAmount).add(finalFee);

            // Pay SPONSOR: remaining collateral (collateral - TRV) + sponsor reward
            rewards.payToSponsor = sponsorDisputeReward.add(collateral.sub(tokenRedemptionValue));

            // Pay LIQUIDATOR: TRV - dispute reward - sponsor reward
            // If TRV > Collateral, then subtract rewards from collateral
            // NOTE: This should never be below zero since we prevent (sponsorDisputePct+disputerDisputePct) >= 0 in
            // the constructor when these params are set.
            rewards.payToLiquidator = tokenRedemptionValue.sub(sponsorDisputeReward).sub(disputerDisputeReward);

            // Transfer rewards and debit collateral
            rewards.paidToLiquidator = _removeCollateral(rawLiquidationCollateral, rewards.payToLiquidator);
            rewards.paidToSponsor = _removeCollateral(rawLiquidationCollateral, rewards.payToSponsor);
            rewards.paidToDisputer = _removeCollateral(rawLiquidationCollateral, rewards.payToDisputer);

            collateralCurrency.safeTransfer(liquidation.disputer, rewards.paidToDisputer.rawValue);
            collateralCurrency.safeTransfer(liquidation.liquidator, rewards.paidToLiquidator.rawValue);
            collateralCurrency.safeTransfer(liquidation.sponsor, rewards.paidToSponsor.rawValue);

=======
            // If the dispute is successful then all three users can withdraw from the contract.
            if (msg.sender == liquidation.disputer) {
                // Pay DISPUTER: disputer reward + dispute bond + returned final fee
                FixedPoint.Unsigned memory payToDisputer = disputerDisputeReward.add(disputeBondAmount).add(finalFee);
                withdrawalAmount = withdrawalAmount.add(payToDisputer);
                delete liquidation.disputer;
            }

            if (msg.sender == liquidation.sponsor) {
                // Pay SPONSOR: remaining collateral (collateral - TRV) + sponsor reward
                FixedPoint.Unsigned memory remainingCollateral = collateral.sub(tokenRedemptionValue);
                FixedPoint.Unsigned memory payToSponsor = sponsorDisputeReward.add(remainingCollateral);
                withdrawalAmount = withdrawalAmount.add(payToSponsor);
                delete liquidation.sponsor;
            }

            if (msg.sender == liquidation.liquidator) {
                // Pay LIQUIDATOR: TRV - dispute reward - sponsor reward
                // If TRV > Collateral, then subtract rewards from collateral
                // NOTE: This should never be below zero since we prevent (sponsorDisputePct+disputerDisputePct) >= 0 in
                // the constructor when these params are set.
                FixedPoint.Unsigned memory payToLiquidator =
                    tokenRedemptionValue.sub(sponsorDisputeReward).sub(disputerDisputeReward);
                withdrawalAmount = withdrawalAmount.add(payToLiquidator);
                delete liquidation.liquidator;
            }

            // Free up space once all collateral is withdrawn by removing the liquidation object from the array.
            if (
                liquidation.disputer == address(0) &&
                liquidation.sponsor == address(0) &&
                liquidation.liquidator == address(0)
            ) {
                delete liquidations[sponsor][liquidationId];
            }
>>>>>>> 1eadd31a
            // In the case of a failed dispute only the liquidator can withdraw.
        } else if (liquidation.state == Status.DisputeFailed) {
            // Pay LIQUIDATOR: collateral + dispute bond + returned final fee
            rewards.payToLiquidator = collateral.add(disputeBondAmount).add(finalFee);

            // Transfer rewards and debit collateral
            rewards.paidToLiquidator = _removeCollateral(rawLiquidationCollateral, rewards.payToLiquidator);

            collateralCurrency.safeTransfer(liquidation.liquidator, rewards.paidToLiquidator.rawValue);

            // If the state is pre-dispute but time has passed liveness then there was no dispute. We represent this
            // state as a dispute failed and the liquidator can withdraw.
        } else if (liquidation.state == Status.PreDispute) {
            // Pay LIQUIDATOR: collateral + returned final fee
            rewards.payToLiquidator = collateral.add(finalFee);

            // Transfer rewards and debit collateral
            rewards.paidToLiquidator = _removeCollateral(rawLiquidationCollateral, rewards.payToLiquidator);

            collateralCurrency.safeTransfer(liquidation.liquidator, rewards.paidToLiquidator.rawValue);
        }

        emit LiquidationWithdrawn(
            msg.sender,
            rewards.paidToLiquidator.rawValue,
            rewards.paidToDisputer.rawValue,
            rewards.paidToSponsor.rawValue,
            liquidation.state,
            settlementPrice.rawValue
        );

        // Free up space after collateral is withdrawn by removing the liquidation object from the array.
        delete liquidations[sponsor][liquidationId];

        return rewards;
    }

    /**
     * @notice Gets all liquidation information for a given sponsor address.
     * @param sponsor address of the position sponsor.
     * @return liquidationData array of all liquidation information for the given sponsor address.
     */
    function getLiquidations(address sponsor)
        external
        view
        nonReentrantView()
        returns (LiquidationData[] memory liquidationData)
    {
        return liquidations[sponsor];
    }

    /****************************************
     *          INTERNAL FUNCTIONS          *
     ****************************************/

    // This settles a liquidation if it is in the PendingDispute state. If not, it will immediately return.
    // If the liquidation is in the PendingDispute state, but a price is not available, this will revert.
    function _settle(uint256 liquidationId, address sponsor) internal {
        LiquidationData storage liquidation = _getLiquidationData(sponsor, liquidationId);

        // Settlement only happens when state == PendingDispute and will only happen once per liquidation.
        // If this liquidation is not ready to be settled, this method should return immediately.
        if (liquidation.state != Status.PendingDispute) {
            return;
        }

        // Get the returned price from the oracle. If this has not yet resolved will revert.
        liquidation.settlementPrice = _getOraclePrice(liquidation.liquidationTime);

        // Find the value of the tokens in the underlying collateral.
        FixedPoint.Unsigned memory tokenRedemptionValue =
            liquidation.tokensOutstanding.mul(liquidation.settlementPrice);

        // The required collateral is the value of the tokens in underlying * required collateral ratio.
        FixedPoint.Unsigned memory requiredCollateral = tokenRedemptionValue.mul(collateralRequirement);

        // If the position has more than the required collateral it is solvent and the dispute is valid(liquidation is invalid)
        // Note that this check uses the liquidatedCollateral not the lockedCollateral as this considers withdrawals.
        bool disputeSucceeded = liquidation.liquidatedCollateral.isGreaterThanOrEqual(requiredCollateral);
        liquidation.state = disputeSucceeded ? Status.DisputeSucceeded : Status.DisputeFailed;

        emit DisputeSettled(
            msg.sender,
            sponsor,
            liquidation.liquidator,
            liquidation.disputer,
            liquidationId,
            disputeSucceeded
        );
    }

    function _pfc() internal view override returns (FixedPoint.Unsigned memory) {
        return super._pfc().add(_getFeeAdjustedCollateral(rawLiquidationCollateral));
    }

    function _getLiquidationData(address sponsor, uint256 liquidationId)
        internal
        view
        returns (LiquidationData storage liquidation)
    {
        LiquidationData[] storage liquidationArray = liquidations[sponsor];

        // Revert if the caller is attempting to access an invalid liquidation
        // (one that has never been created or one has never been initialized).
        require(
            liquidationId < liquidationArray.length && liquidationArray[liquidationId].state != Status.Uninitialized,
            "Invalid liquidation ID"
        );
        return liquidationArray[liquidationId];
    }

    function _getLiquidationExpiry(LiquidationData storage liquidation) internal view returns (uint256) {
        return liquidation.liquidationTime.add(liquidationLiveness);
    }

    // These internal functions are supposed to act identically to modifiers, but re-used modifiers
    // unnecessarily increase contract bytecode size.
    // source: https://blog.polymath.network/solidity-tips-and-tricks-to-save-gas-and-reduce-bytecode-size-c44580b218e6
    function _disputable(uint256 liquidationId, address sponsor) internal view {
        LiquidationData storage liquidation = _getLiquidationData(sponsor, liquidationId);
        require(
            (getCurrentTime() < _getLiquidationExpiry(liquidation)) && (liquidation.state == Status.PreDispute),
            "Liquidation not disputable"
        );
    }

    function _withdrawable(uint256 liquidationId, address sponsor) internal view {
        LiquidationData storage liquidation = _getLiquidationData(sponsor, liquidationId);
        Status state = liquidation.state;

        // Must be disputed or the liquidation has passed expiry.
        require(
            (state > Status.PreDispute) ||
                ((_getLiquidationExpiry(liquidation) <= getCurrentTime()) && (state == Status.PreDispute)),
            "Liquidation not withdrawable"
        );
    }
}<|MERGE_RESOLUTION|>--- conflicted
+++ resolved
@@ -441,7 +441,6 @@
         // precision loss.
         RewardsData memory rewards;
         if (liquidation.state == Status.DisputeSucceeded) {
-<<<<<<< HEAD
             // If the dispute is successful then all three users should receive rewards:
 
             // Pay DISPUTER: disputer reward + dispute bond + returned final fee
@@ -465,43 +464,6 @@
             collateralCurrency.safeTransfer(liquidation.liquidator, rewards.paidToLiquidator.rawValue);
             collateralCurrency.safeTransfer(liquidation.sponsor, rewards.paidToSponsor.rawValue);
 
-=======
-            // If the dispute is successful then all three users can withdraw from the contract.
-            if (msg.sender == liquidation.disputer) {
-                // Pay DISPUTER: disputer reward + dispute bond + returned final fee
-                FixedPoint.Unsigned memory payToDisputer = disputerDisputeReward.add(disputeBondAmount).add(finalFee);
-                withdrawalAmount = withdrawalAmount.add(payToDisputer);
-                delete liquidation.disputer;
-            }
-
-            if (msg.sender == liquidation.sponsor) {
-                // Pay SPONSOR: remaining collateral (collateral - TRV) + sponsor reward
-                FixedPoint.Unsigned memory remainingCollateral = collateral.sub(tokenRedemptionValue);
-                FixedPoint.Unsigned memory payToSponsor = sponsorDisputeReward.add(remainingCollateral);
-                withdrawalAmount = withdrawalAmount.add(payToSponsor);
-                delete liquidation.sponsor;
-            }
-
-            if (msg.sender == liquidation.liquidator) {
-                // Pay LIQUIDATOR: TRV - dispute reward - sponsor reward
-                // If TRV > Collateral, then subtract rewards from collateral
-                // NOTE: This should never be below zero since we prevent (sponsorDisputePct+disputerDisputePct) >= 0 in
-                // the constructor when these params are set.
-                FixedPoint.Unsigned memory payToLiquidator =
-                    tokenRedemptionValue.sub(sponsorDisputeReward).sub(disputerDisputeReward);
-                withdrawalAmount = withdrawalAmount.add(payToLiquidator);
-                delete liquidation.liquidator;
-            }
-
-            // Free up space once all collateral is withdrawn by removing the liquidation object from the array.
-            if (
-                liquidation.disputer == address(0) &&
-                liquidation.sponsor == address(0) &&
-                liquidation.liquidator == address(0)
-            ) {
-                delete liquidations[sponsor][liquidationId];
-            }
->>>>>>> 1eadd31a
             // In the case of a failed dispute only the liquidator can withdraw.
         } else if (liquidation.state == Status.DisputeFailed) {
             // Pay LIQUIDATOR: collateral + dispute bond + returned final fee
