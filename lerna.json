--- conflicted
+++ resolved
@@ -1,9 +1,5 @@
 {
-<<<<<<< HEAD
-  "packages": ["voter-dapp", "disputer", "liquidator", "monitors", "reporters"],
-=======
   "packages": ["voter-dapp", "disputer", "liquidator", "monitors", "reporters", "core", "financial-templates-lib"],
->>>>>>> b94cc870
   "npmClient": "yarn",
   "useWorkspaces": true,
   "version": "independent"
