--- conflicted
+++ resolved
@@ -3,11 +3,8 @@
 
 const { LiquidationStatesEnum } = require("@umaprotocol/common");
 const Promise = require("bluebird");
-<<<<<<< HEAD
 
 const Token = artifacts.require("ExpandedERC20");
-=======
->>>>>>> dccb2feb
 
 class ExpiringMultiPartyClient {
   /**
@@ -96,7 +93,6 @@
     return this.lastUpdateTimestamp;
   }
 
-<<<<<<< HEAD
   // Returns web3.eth.Contract with an ERC20 token interface at
   // the tokenCurrency address
   async getTokenCurrency() {
@@ -111,37 +107,14 @@
     return tokenCurrency;
   }
 
-  async update() {
-    // Fetch contract state variables in parallel.
-    const [collateralRequirement, liquidationLiveness, events, cumulativeFeeMultiplier] = await Promise.all([
-      this.emp.methods.collateralRequirement().call(),
-      this.emp.methods.liquidationLiveness().call(),
-      this.emp.getPastEvents("NewSponsor", { fromBlock: 0 }),
-=======
   async initialSetup() {
     const [collateralRequirement, liquidationLiveness, cumulativeFeeMultiplier] = await Promise.all([
       this.emp.methods.collateralRequirement().call(),
       this.emp.methods.liquidationLiveness().call(),
->>>>>>> dccb2feb
       this.emp.methods.cumulativeFeeMultiplier().call()
     ]);
     this.collateralRequirement = this.toBN(collateralRequirement.toString());
     this.liquidationLiveness = Number(liquidationLiveness);
-<<<<<<< HEAD
-    this.sponsorAddresses = [...new Set(events.map(e => e.returnValues.sponsor))];
-    this.cumulativeFeeMultiplier = this.toBN(cumulativeFeeMultiplier.toString());
-
-    // Fetch sponsor position, liquidation, and current time data in parallel batches, 20 at a time, to be safe and not overload the web3 node.
-    const WEB3_CALLS_BATCH_SIZE = 20;
-    const [positions, allLiquidations, currentTime] = await Promise.all([
-      Promise.map(this.sponsorAddresses, address => this.emp.methods.positions(address).call(), {
-        concurrency: WEB3_CALLS_BATCH_SIZE
-      }),
-      Promise.map(this.sponsorAddresses, address => this.emp.methods.getLiquidations(address).call(), {
-        concurrency: WEB3_CALLS_BATCH_SIZE
-      }),
-      this.emp.methods.getCurrentTime().call()
-=======
     this.cumulativeFeeMultiplier = this.toBN(cumulativeFeeMultiplier.toString());
   }
 
@@ -191,7 +164,6 @@
       Promise.map(liquidatedSponsors, address => this.emp.methods.getLiquidations(address).call(), {
         concurrency: WEB3_CALLS_BATCH_SIZE
       })
->>>>>>> dccb2feb
     ]);
 
     const undisputedLiquidations = [];
@@ -221,11 +193,7 @@
         // Get all undisputed liquidations.
         if (this._isLiquidationPreDispute(liquidation)) {
           // Determine whether liquidation has expired.
-<<<<<<< HEAD
-          if (!(await this._isExpired(liquidation, currentTime))) {
-=======
           if (!this._isExpired(liquidation, currentTime)) {
->>>>>>> dccb2feb
             undisputedLiquidations.push(liquidationData);
           } else {
             expiredLiquidations.push(liquidationData);
@@ -239,28 +207,6 @@
     this.expiredLiquidations = expiredLiquidations;
     this.disputedLiquidations = disputedLiquidations;
 
-<<<<<<< HEAD
-    this.positions = this.sponsorAddresses.reduce((acc, address, i) => {
-      const rawCollateral = this.toBN(positions[i].rawCollateral.toString());
-      // Filter out empty positions.
-      return rawCollateral.isZero()
-        ? acc
-        : /* eslint-disable indent */
-          acc.concat([
-            {
-              sponsor: address,
-              withdrawalRequestPassTimestamp: positions[i].withdrawalRequestPassTimestamp,
-              withdrawalRequestAmount: positions[i].withdrawalRequestAmount.toString(),
-              numTokens: positions[i].tokensOutstanding.toString(),
-              amountCollateral: rawCollateral
-                .mul(this.cumulativeFeeMultiplier)
-                .div(this.toBN(this.toWei("1")))
-                .toString(),
-              hasPendingWithdrawal: positions[i].withdrawalRequestPassTimestamp > 0
-            }
-          ]);
-    }, []);
-=======
     this.positions = activePositions.map((position, index) => {
       return {
         sponsor: this.activeSponsors[index],
@@ -274,7 +220,6 @@
         hasPendingWithdrawal: position.withdrawalRequestPassTimestamp > 0
       };
     });
->>>>>>> dccb2feb
     this.lastUpdateTimestamp = currentTime;
     this.logger.debug({
       at: "ExpiringMultiPartyClient",
@@ -297,11 +242,7 @@
       );
   }
 
-<<<<<<< HEAD
-  async _isExpired(liquidation, currentTime) {
-=======
   _isExpired(liquidation, currentTime) {
->>>>>>> dccb2feb
     return Number(liquidation.liquidationTime) + this.liquidationLiveness <= currentTime;
   }
 
